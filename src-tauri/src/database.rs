use rusqlite::{params, Connection, Result as SqlResult};
use serde::{Deserialize, Serialize};
use std::path::PathBuf;
use std::sync::Arc;
use tokio::sync::Mutex;

/// Represents a conversation in the database
#[derive(Debug, Clone, Serialize, Deserialize)]
pub struct Conversation {
    pub id: i64,
    pub title: String,
    pub created_at: String,
}

/// Represents a message in the database
#[derive(Debug, Clone, Serialize, Deserialize)]
pub struct Message {
    pub id: i64,
    pub conversation_id: i64,
    pub role: String, // "user" or "assistant"
    pub content: String,
    pub timestamp: String,
}

/// Represents application settings
#[derive(Debug, Clone, Serialize, Deserialize)]
pub struct Settings {
    pub llm_provider: String, // "local" or "api" (kept for backward compatibility)
    pub server_address: String, // Remote server address for gRPC (legacy field)
    pub wake_word_enabled: bool, // Enable/disable wake word detection
    pub api_base_url: String, // Base URL for OpenAI-compatible API (e.g., "http://localhost:1234/v1")
    pub model_name: String,   // Model name to use (e.g., "llama3", "phi3:instruct")
    pub vad_sensitivity: f32, // Voice activity detection sensitivity (RMS energy threshold, 0.0-1.0)
    pub vad_timeout_ms: u32,  // Silence timeout in milliseconds before ending recording
    pub stt_model_name: String, // STT (Whisper) model filename (e.g., "ggml-base.en.bin", "ggml-small.en.bin")
    pub voice_preference: String, // TTS voice preference ("male" or "female", maps to lessac-medium or amy-medium)

    // RAG / Online Mode Settings
    pub online_mode_enabled: bool, // Enable/disable web search for RAG (default: false, requires explicit opt-in)
    pub search_backend: String,    // "searxng" or "brave" (default: "searxng")
    pub searxng_instance_url: String, // SearXNG instance URL (default: "https://searx.be")
    pub brave_search_api_key: Option<String>, // Brave Search API key (optional, stored in OS keyring)
    pub max_search_results: u32, // Maximum number of search results to use (1-20, default: 5)

    // Spotify Music Integration Settings
    pub spotify_connected: bool, // Whether Spotify is connected (has valid tokens in keyring)
    pub spotify_client_id: String, // Spotify app client ID (user-provided from developer dashboard)
    pub spotify_auto_play_enabled: bool, // Auto-play music via voice commands (default: true)

    // Home Assistant Integration Settings
    pub ha_connected: bool, // Whether Home Assistant is connected (has valid token in keyring)
    pub ha_base_url: String, // Home Assistant base URL (e.g., "http://homeassistant.local:8123")
    pub ha_auto_sync: bool, // Auto-sync entities on connect (default: true)
    pub ha_onboarding_dismissed: bool, // Whether user has dismissed the onboarding guide
}

/// Database manager for Aura Desktop
///
/// Handles all SQLite operations for conversation and message persistence
pub struct Database {
    conn: Connection,
}

impl Database {
    /// Create a new database connection and initialize tables
    pub fn new(db_path: PathBuf) -> Result<Self, String> {
        log::info!("Initializing database at: {}", db_path.display());

        // Create parent directories if they don't exist
        if let Some(parent) = db_path.parent() {
            std::fs::create_dir_all(parent)
                .map_err(|e| format!("Failed to create database directory: {}", e))?;
        }

        let conn =
            Connection::open(&db_path).map_err(|e| format!("Failed to open database: {}", e))?;

        let db = Database { conn };

        // Initialize tables
        db.init_tables()?;

        log::info!("Database initialized successfully");

        Ok(db)
    }

    /// Create database tables if they don't exist
    fn init_tables(&self) -> Result<(), String> {
        // Create conversations table
        self.conn
            .execute(
                "CREATE TABLE IF NOT EXISTS conversations (
                    id INTEGER PRIMARY KEY AUTOINCREMENT,
                    title TEXT NOT NULL,
                    created_at TIMESTAMP DEFAULT CURRENT_TIMESTAMP
                )",
                [],
            )
            .map_err(|e| format!("Failed to create conversations table: {}", e))?;

        // Create messages table
        self.conn
            .execute(
                "CREATE TABLE IF NOT EXISTS messages (
                    id INTEGER PRIMARY KEY AUTOINCREMENT,
                    conversation_id INTEGER NOT NULL,
                    role TEXT NOT NULL CHECK(role IN ('user', 'assistant')),
                    content TEXT NOT NULL,
                    timestamp TIMESTAMP DEFAULT CURRENT_TIMESTAMP,
                    FOREIGN KEY (conversation_id) REFERENCES conversations(id) ON DELETE CASCADE
                )",
                [],
            )
            .map_err(|e| format!("Failed to create messages table: {}", e))?;

        // Create index on conversation_id for faster message lookups
        self.conn
            .execute(
                "CREATE INDEX IF NOT EXISTS idx_messages_conversation_id
                 ON messages(conversation_id)",
                [],
            )
            .map_err(|e| format!("Failed to create index: {}", e))?;

        // Create settings table (key-value store)
        self.conn
            .execute(
                "CREATE TABLE IF NOT EXISTS settings (
                    key TEXT PRIMARY KEY,
                    value TEXT NOT NULL
                )",
                [],
            )
            .map_err(|e| format!("Failed to create settings table: {}", e))?;

        // Create user_profiles table for voice biometrics (speaker recognition)
        self.conn
            .execute(
                "CREATE TABLE IF NOT EXISTS user_profiles (
                    id INTEGER PRIMARY KEY AUTOINCREMENT,
                    name TEXT NOT NULL UNIQUE,
                    voice_print_embedding BLOB NOT NULL,
                    enrollment_date TEXT NOT NULL,
                    last_recognized TEXT,
                    recognition_count INTEGER DEFAULT 0,
                    is_active BOOLEAN DEFAULT 1,
                    created_at TEXT NOT NULL,
                    updated_at TEXT NOT NULL
                )",
                [],
            )
            .map_err(|e| format!("Failed to create user_profiles table: {}", e))?;

        // Create indexes for user_profiles table
        self.conn
            .execute(
                "CREATE INDEX IF NOT EXISTS idx_user_profiles_name
                 ON user_profiles(name)",
                [],
            )
            .map_err(|e| format!("Failed to create user_profiles name index: {}", e))?;

        self.conn
            .execute(
                "CREATE INDEX IF NOT EXISTS idx_user_profiles_active
                 ON user_profiles(is_active)",
                [],
            )
            .map_err(|e| format!("Failed to create user_profiles active index: {}", e))?;

        // Insert default settings if they don't exist
        self.conn
            .execute(
                "INSERT OR IGNORE INTO settings (key, value) VALUES ('llm_provider', 'local')",
                [],
            )
            .map_err(|e| format!("Failed to insert default llm_provider: {}", e))?;

        self.conn
            .execute(
                "INSERT OR IGNORE INTO settings (key, value) VALUES ('server_address', '')",
                [],
            )
            .map_err(|e| format!("Failed to insert default server_address: {}", e))?;

        self.conn
            .execute(
                "INSERT OR IGNORE INTO settings (key, value) VALUES ('wake_word_enabled', 'false')",
                [],
            )
            .map_err(|e| format!("Failed to insert default wake_word_enabled: {}", e))?;

        self.conn
            .execute(
                "INSERT OR IGNORE INTO settings (key, value) VALUES ('api_base_url', 'http://localhost:11434/v1')",
                [],
            )
            .map_err(|e| format!("Failed to insert default api_base_url: {}", e))?;

        self.conn
            .execute(
                "INSERT OR IGNORE INTO settings (key, value) VALUES ('model_name', 'gemma:2b')",
                [],
            )
            .map_err(|e| format!("Failed to insert default model_name: {}", e))?;

        self.conn
            .execute(
                "INSERT OR IGNORE INTO settings (key, value) VALUES ('vad_sensitivity', '0.02')",
                [],
            )
            .map_err(|e| format!("Failed to insert default vad_sensitivity: {}", e))?;

        self.conn
            .execute(
                "INSERT OR IGNORE INTO settings (key, value) VALUES ('vad_timeout_ms', '1280')",
                [],
            )
            .map_err(|e| format!("Failed to insert default vad_timeout_ms: {}", e))?;

        self.conn
            .execute(
                "INSERT OR IGNORE INTO settings (key, value) VALUES ('stt_model_name', 'ggml-tiny.bin')",
                [],
            )
            .map_err(|e| format!("Failed to insert default stt_model_name: {}", e))?;

        self.conn
            .execute(
                "INSERT OR IGNORE INTO settings (key, value) VALUES ('voice_preference', 'male')",
                [],
            )
            .map_err(|e| format!("Failed to insert default voice_preference: {}", e))?;

        // First-run wizard completion flag
        self.conn
            .execute(
                "INSERT OR IGNORE INTO settings (key, value) VALUES ('first_run_complete', 'false')",
                [],
            )
            .map_err(|e| format!("Failed to insert default first_run_complete: {}", e))?;

        // RAG / Online Mode Settings (disabled by default for privacy)
        self.conn
            .execute(
                "INSERT OR IGNORE INTO settings (key, value) VALUES ('online_mode_enabled', 'false')",
                [],
            )
            .map_err(|e| format!("Failed to insert default online_mode_enabled: {}", e))?;

        self.conn
            .execute(
                "INSERT OR IGNORE INTO settings (key, value) VALUES ('search_backend', 'searxng')",
                [],
            )
            .map_err(|e| format!("Failed to insert default search_backend: {}", e))?;

        self.conn
            .execute(
                "INSERT OR IGNORE INTO settings (key, value) VALUES ('searxng_instance_url', 'https://searx.be')",
                [],
            )
            .map_err(|e| format!("Failed to insert default searxng_instance_url: {}", e))?;

        self.conn
            .execute(
                "INSERT OR IGNORE INTO settings (key, value) VALUES ('max_search_results', '5')",
                [],
            )
            .map_err(|e| format!("Failed to insert default max_search_results: {}", e))?;

        // Spotify Music Integration Settings (disconnected by default)
        self.conn
            .execute(
                "INSERT OR IGNORE INTO settings (key, value) VALUES ('spotify_connected', 'false')",
                [],
            )
            .map_err(|e| format!("Failed to insert default spotify_connected: {}", e))?;

        self.conn
            .execute(
                "INSERT OR IGNORE INTO settings (key, value) VALUES ('spotify_client_id', '')",
                [],
            )
            .map_err(|e| format!("Failed to insert default spotify_client_id: {}", e))?;

        self.conn
            .execute(
                "INSERT OR IGNORE INTO settings (key, value) VALUES ('spotify_auto_play_enabled', 'true')",
                [],
            )
            .map_err(|e| format!("Failed to insert default spotify_auto_play_enabled: {}", e))?;

        // Home Assistant Integration Settings (disconnected by default)
        self.conn
            .execute(
                "INSERT OR IGNORE INTO settings (key, value) VALUES ('ha_connected', 'false')",
                [],
            )
            .map_err(|e| format!("Failed to insert default ha_connected: {}", e))?;

        self.conn
            .execute(
                "INSERT OR IGNORE INTO settings (key, value) VALUES ('ha_base_url', '')",
                [],
            )
            .map_err(|e| format!("Failed to insert default ha_base_url: {}", e))?;

        self.conn
            .execute(
                "INSERT OR IGNORE INTO settings (key, value) VALUES ('ha_auto_sync', 'true')",
                [],
            )
            .map_err(|e| format!("Failed to insert default ha_auto_sync: {}", e))?;

        self.conn
            .execute(
                "INSERT OR IGNORE INTO settings (key, value) VALUES ('ha_onboarding_dismissed', 'false')",
                [],
            )
            .map_err(|e| format!("Failed to insert default ha_onboarding_dismissed: {}", e))?;

        log::info!("Database tables initialized");

        Ok(())
    }

    /// Load all conversations from the database
    pub fn load_conversations(&self) -> Result<Vec<Conversation>, String> {
        let mut stmt = self
            .conn
            .prepare("SELECT id, title, created_at FROM conversations ORDER BY created_at DESC")
            .map_err(|e| format!("Failed to prepare statement: {}", e))?;

        let conversations = stmt
            .query_map([], |row| {
                Ok(Conversation {
                    id: row.get(0)?,
                    title: row.get(1)?,
                    created_at: row.get(2)?,
                })
            })
            .map_err(|e| format!("Failed to query conversations: {}", e))?
            .collect::<SqlResult<Vec<_>>>()
            .map_err(|e| format!("Failed to collect conversations: {}", e))?;

        log::info!("Loaded {} conversations", conversations.len());

        Ok(conversations)
    }

    /// Load all messages for a specific conversation
    pub fn load_messages(&self, conversation_id: i64) -> Result<Vec<Message>, String> {
        let mut stmt = self
            .conn
            .prepare(
                "SELECT id, conversation_id, role, content, timestamp
                 FROM messages
                 WHERE conversation_id = ?
                 ORDER BY timestamp ASC",
            )
            .map_err(|e| format!("Failed to prepare statement: {}", e))?;

        let messages = stmt
            .query_map(params![conversation_id], |row| {
                Ok(Message {
                    id: row.get(0)?,
                    conversation_id: row.get(1)?,
                    role: row.get(2)?,
                    content: row.get(3)?,
                    timestamp: row.get(4)?,
                })
            })
            .map_err(|e| format!("Failed to query messages: {}", e))?
            .collect::<SqlResult<Vec<_>>>()
            .map_err(|e| format!("Failed to collect messages: {}", e))?;

        log::info!(
            "Loaded {} messages for conversation {}",
            messages.len(),
            conversation_id
        );

        Ok(messages)
    }

    /// Create a new conversation
    pub fn create_conversation(&self, title: Option<String>) -> Result<i64, String> {
        let title = title.unwrap_or_else(|| {
            let now = chrono::Local::now();
            format!("New Chat - {}", now.format("%b %d, %H:%M"))
        });

        self.conn
            .execute(
                "INSERT INTO conversations (title) VALUES (?1)",
                params![title],
            )
            .map_err(|e| format!("Failed to create conversation: {}", e))?;

        let id = self.conn.last_insert_rowid();

        log::info!("Created new conversation: {} (id: {})", title, id);

        Ok(id)
    }

    /// Save a message to the database
    pub fn save_message(
        &self,
        conversation_id: i64,
        role: &str,
        content: &str,
    ) -> Result<i64, String> {
        // Validate role
        if role != "user" && role != "assistant" {
            return Err(format!(
                "Invalid role: {}. Must be 'user' or 'assistant'",
                role
            ));
        }

        self.conn
            .execute(
                "INSERT INTO messages (conversation_id, role, content) VALUES (?1, ?2, ?3)",
                params![conversation_id, role, content],
            )
            .map_err(|e| format!("Failed to save message: {}", e))?;

        let id = self.conn.last_insert_rowid();

        log::debug!(
            "Saved {} message to conversation {} (id: {})",
            role,
            conversation_id,
            id
        );

        Ok(id)
    }

    /// Update conversation title
    pub fn update_conversation_title(
        &self,
        conversation_id: i64,
        title: &str,
    ) -> Result<(), String> {
        self.conn
            .execute(
                "UPDATE conversations SET title = ?1 WHERE id = ?2",
                params![title, conversation_id],
            )
            .map_err(|e| format!("Failed to update conversation title: {}", e))?;

        log::info!(
            "Updated conversation {} title to: {}",
            conversation_id,
            title
        );

        Ok(())
    }

    /// Delete a conversation and all its messages
    pub fn delete_conversation(&self, conversation_id: i64) -> Result<(), String> {
        self.conn
            .execute(
                "DELETE FROM conversations WHERE id = ?1",
                params![conversation_id],
            )
            .map_err(|e| format!("Failed to delete conversation: {}", e))?;

        log::info!("Deleted conversation {}", conversation_id);

        Ok(())
    }

    /// Get the total number of conversations
    pub fn count_conversations(&self) -> Result<i64, String> {
        let count: i64 = self
            .conn
            .query_row("SELECT COUNT(*) FROM conversations", [], |row| row.get(0))
            .map_err(|e| format!("Failed to count conversations: {}", e))?;

        Ok(count)
    }

    /// Get the total number of messages across all conversations
    pub fn count_messages(&self) -> Result<i64, String> {
        let count: i64 = self
            .conn
            .query_row("SELECT COUNT(*) FROM messages", [], |row| row.get(0))
            .map_err(|e| format!("Failed to count messages: {}", e))?;

        Ok(count)
    }

    /// Load application settings from the database
    pub fn load_settings(&self) -> Result<Settings, String> {
        let llm_provider: String = self
            .conn
            .query_row(
                "SELECT value FROM settings WHERE key = 'llm_provider'",
                [],
                |row| row.get(0),
            )
            .map_err(|e| format!("Failed to load llm_provider: {}", e))?;

        let server_address: String = self
            .conn
            .query_row(
                "SELECT value FROM settings WHERE key = 'server_address'",
                [],
                |row| row.get(0),
            )
            .map_err(|e| format!("Failed to load server_address: {}", e))?;

        let wake_word_enabled_str: String = self
            .conn
            .query_row(
                "SELECT value FROM settings WHERE key = 'wake_word_enabled'",
                [],
                |row| row.get(0),
            )
            .unwrap_or_else(|_| "false".to_string());

        let wake_word_enabled = wake_word_enabled_str == "true";

        let api_base_url: String = self
            .conn
            .query_row(
                "SELECT value FROM settings WHERE key = 'api_base_url'",
                [],
                |row| row.get(0),
            )
            .unwrap_or_else(|_| "http://localhost:11434/v1".to_string());

        let model_name: String = self
            .conn
            .query_row(
                "SELECT value FROM settings WHERE key = 'model_name'",
                [],
                |row| row.get(0),
            )
            .unwrap_or_else(|_| "gemma:2b".to_string());

        let vad_sensitivity: f32 = self
            .conn
            .query_row(
                "SELECT value FROM settings WHERE key = 'vad_sensitivity'",
                [],
                |row| row.get(0),
            )
            .ok()
            .and_then(|s: String| s.parse().ok())
            .unwrap_or(0.02);

        let vad_timeout_ms: u32 = self
            .conn
            .query_row(
                "SELECT value FROM settings WHERE key = 'vad_timeout_ms'",
                [],
                |row| row.get(0),
            )
            .ok()
            .and_then(|s: String| s.parse().ok())
            .unwrap_or(1280);

        let stt_model_name: String = self
            .conn
            .query_row(
                "SELECT value FROM settings WHERE key = 'stt_model_name'",
                [],
                |row| row.get(0),
            )
            .unwrap_or_else(|_| "ggml-base.en.bin".to_string());

        let voice_preference: String = self
            .conn
            .query_row(
                "SELECT value FROM settings WHERE key = 'voice_preference'",
                [],
                |row| row.get(0),
            )
            .unwrap_or_else(|_| "male".to_string());

        // Load RAG / Online Mode settings
        let online_mode_enabled_str: String = self
            .conn
            .query_row(
                "SELECT value FROM settings WHERE key = 'online_mode_enabled'",
                [],
                |row| row.get(0),
            )
            .unwrap_or_else(|_| "false".to_string());

        let online_mode_enabled = online_mode_enabled_str == "true";

        let search_backend: String = self
            .conn
            .query_row(
                "SELECT value FROM settings WHERE key = 'search_backend'",
                [],
                |row| row.get(0),
            )
            .unwrap_or_else(|_| "searxng".to_string());

        let searxng_instance_url: String = self
            .conn
            .query_row(
                "SELECT value FROM settings WHERE key = 'searxng_instance_url'",
                [],
                |row| row.get(0),
            )
            .unwrap_or_else(|_| "https://searx.be".to_string());

        let max_search_results: u32 = self
            .conn
            .query_row(
                "SELECT value FROM settings WHERE key = 'max_search_results'",
                [],
                |row| row.get(0),
            )
            .ok()
            .and_then(|s: String| s.parse().ok())
            .unwrap_or(5);

        // Brave Search API key is stored in OS keyring, not database
        // Will be loaded separately when needed
        let brave_search_api_key: Option<String> = None;

        // Load Spotify Music Integration settings
        let spotify_connected_str: String = self
            .conn
            .query_row(
                "SELECT value FROM settings WHERE key = 'spotify_connected'",
                [],
                |row| row.get(0),
            )
            .unwrap_or_else(|_| "false".to_string());

        let spotify_connected = spotify_connected_str == "true";

        let spotify_client_id: String = self
            .conn
            .query_row(
                "SELECT value FROM settings WHERE key = 'spotify_client_id'",
                [],
                |row| row.get(0),
            )
            .unwrap_or_else(|_| String::new());

        let spotify_auto_play_enabled_str: String = self
            .conn
            .query_row(
                "SELECT value FROM settings WHERE key = 'spotify_auto_play_enabled'",
                [],
                |row| row.get(0),
            )
            .unwrap_or_else(|_| "true".to_string());

        let spotify_auto_play_enabled = spotify_auto_play_enabled_str == "true";

        // Load Home Assistant Integration settings
        let ha_connected_str: String = self
            .conn
            .query_row(
                "SELECT value FROM settings WHERE key = 'ha_connected'",
                [],
                |row| row.get(0),
            )
            .unwrap_or_else(|_| "false".to_string());

        let ha_connected = ha_connected_str == "true";

        let ha_base_url: String = self
            .conn
            .query_row(
                "SELECT value FROM settings WHERE key = 'ha_base_url'",
                [],
                |row| row.get(0),
            )
            .unwrap_or_else(|_| String::new());

        let ha_auto_sync_str: String = self
            .conn
            .query_row(
                "SELECT value FROM settings WHERE key = 'ha_auto_sync'",
                [],
                |row| row.get(0),
            )
            .unwrap_or_else(|_| "true".to_string());

        let ha_auto_sync = ha_auto_sync_str == "true";

        let ha_onboarding_dismissed_str: String = self
            .conn
            .query_row(
                "SELECT value FROM settings WHERE key = 'ha_onboarding_dismissed'",
                [],
                |row| row.get(0),
            )
            .unwrap_or_else(|_| "false".to_string());

        let ha_onboarding_dismissed = ha_onboarding_dismissed_str == "true";

        log::info!("Loaded settings: provider={}, server={}, wake_word={}, api_base_url={}, model={}, vad_sensitivity={}, vad_timeout_ms={}, stt_model={}, voice={}, online_mode={}, search_backend={}, max_results={}, spotify_connected={}, spotify_auto_play={}, ha_connected={}, ha_auto_sync={}, ha_onboarding_dismissed={}",
                   llm_provider, server_address, wake_word_enabled, api_base_url, model_name, vad_sensitivity, vad_timeout_ms, stt_model_name, voice_preference, online_mode_enabled, search_backend, max_search_results, spotify_connected, spotify_auto_play_enabled, ha_connected, ha_auto_sync, ha_onboarding_dismissed);

        Ok(Settings {
            llm_provider,
            server_address,
            wake_word_enabled,
            api_base_url,
            model_name,
            vad_sensitivity,
            vad_timeout_ms,
            stt_model_name,
            voice_preference,
            online_mode_enabled,
            search_backend,
            searxng_instance_url,
            brave_search_api_key,
            max_search_results,
            spotify_connected,
            spotify_client_id,
            spotify_auto_play_enabled,
            ha_connected,
            ha_base_url,
            ha_auto_sync,
            ha_onboarding_dismissed,
        })
    }

    /// Save application settings to the database
    pub fn save_settings(&self, settings: &Settings) -> Result<(), String> {
        self.conn
            .execute(
                "UPDATE settings SET value = ?1 WHERE key = 'llm_provider'",
                params![&settings.llm_provider],
            )
            .map_err(|e| format!("Failed to save llm_provider: {}", e))?;

        self.conn
            .execute(
                "UPDATE settings SET value = ?1 WHERE key = 'server_address'",
                params![&settings.server_address],
            )
            .map_err(|e| format!("Failed to save server_address: {}", e))?;

        let wake_word_enabled_str = if settings.wake_word_enabled {
            "true"
        } else {
            "false"
        };
        self.conn
            .execute(
                "UPDATE settings SET value = ?1 WHERE key = 'wake_word_enabled'",
                params![wake_word_enabled_str],
            )
            .map_err(|e| format!("Failed to save wake_word_enabled: {}", e))?;

        self.conn
            .execute(
                "UPDATE settings SET value = ?1 WHERE key = 'api_base_url'",
                params![&settings.api_base_url],
            )
            .map_err(|e| format!("Failed to save api_base_url: {}", e))?;

        self.conn
            .execute(
                "UPDATE settings SET value = ?1 WHERE key = 'model_name'",
                params![&settings.model_name],
            )
            .map_err(|e| format!("Failed to save model_name: {}", e))?;

        self.conn
            .execute(
                "UPDATE settings SET value = ?1 WHERE key = 'vad_sensitivity'",
                params![settings.vad_sensitivity.to_string()],
            )
            .map_err(|e| format!("Failed to save vad_sensitivity: {}", e))?;

        self.conn
            .execute(
                "UPDATE settings SET value = ?1 WHERE key = 'vad_timeout_ms'",
                params![settings.vad_timeout_ms.to_string()],
            )
            .map_err(|e| format!("Failed to save vad_timeout_ms: {}", e))?;

        self.conn
            .execute(
                "UPDATE settings SET value = ?1 WHERE key = 'stt_model_name'",
                params![&settings.stt_model_name],
            )
            .map_err(|e| format!("Failed to save stt_model_name: {}", e))?;

        self.conn
            .execute(
                "UPDATE settings SET value = ?1 WHERE key = 'voice_preference'",
                params![&settings.voice_preference],
            )
            .map_err(|e| format!("Failed to save voice_preference: {}", e))?;

        // Save RAG / Online Mode settings
        let online_mode_enabled_str = if settings.online_mode_enabled {
            "true"
        } else {
            "false"
        };
        self.conn
            .execute(
                "UPDATE settings SET value = ?1 WHERE key = 'online_mode_enabled'",
                params![online_mode_enabled_str],
            )
            .map_err(|e| format!("Failed to save online_mode_enabled: {}", e))?;

        self.conn
            .execute(
                "UPDATE settings SET value = ?1 WHERE key = 'search_backend'",
                params![&settings.search_backend],
            )
            .map_err(|e| format!("Failed to save search_backend: {}", e))?;

        self.conn
            .execute(
                "UPDATE settings SET value = ?1 WHERE key = 'searxng_instance_url'",
                params![&settings.searxng_instance_url],
            )
            .map_err(|e| format!("Failed to save searxng_instance_url: {}", e))?;

        self.conn
            .execute(
                "UPDATE settings SET value = ?1 WHERE key = 'max_search_results'",
                params![settings.max_search_results.to_string()],
            )
            .map_err(|e| format!("Failed to save max_search_results: {}", e))?;

        // Note: brave_search_api_key is stored in OS keyring, not database

        // Save Spotify Music Integration settings
        let spotify_connected_str = if settings.spotify_connected {
            "true"
        } else {
            "false"
        };
        self.conn
            .execute(
                "UPDATE settings SET value = ?1 WHERE key = 'spotify_connected'",
                params![spotify_connected_str],
            )
            .map_err(|e| format!("Failed to save spotify_connected: {}", e))?;

        self.conn
            .execute(
                "UPDATE settings SET value = ?1 WHERE key = 'spotify_client_id'",
                params![&settings.spotify_client_id],
            )
            .map_err(|e| format!("Failed to save spotify_client_id: {}", e))?;

        let spotify_auto_play_enabled_str = if settings.spotify_auto_play_enabled {
            "true"
        } else {
            "false"
        };
        self.conn
            .execute(
                "UPDATE settings SET value = ?1 WHERE key = 'spotify_auto_play_enabled'",
                params![spotify_auto_play_enabled_str],
            )
            .map_err(|e| format!("Failed to save spotify_auto_play_enabled: {}", e))?;

        // Save Home Assistant Integration settings
        let ha_connected_str = if settings.ha_connected {
            "true"
        } else {
            "false"
        };
        self.conn
            .execute(
                "UPDATE settings SET value = ?1 WHERE key = 'ha_connected'",
                params![ha_connected_str],
            )
            .map_err(|e| format!("Failed to save ha_connected: {}", e))?;

        self.conn
            .execute(
                "UPDATE settings SET value = ?1 WHERE key = 'ha_base_url'",
                params![&settings.ha_base_url],
            )
            .map_err(|e| format!("Failed to save ha_base_url: {}", e))?;

        let ha_auto_sync_str = if settings.ha_auto_sync {
            "true"
        } else {
            "false"
        };
        self.conn
            .execute(
                "UPDATE settings SET value = ?1 WHERE key = 'ha_auto_sync'",
                params![ha_auto_sync_str],
            )
            .map_err(|e| format!("Failed to save ha_auto_sync: {}", e))?;

        let ha_onboarding_dismissed_str = if settings.ha_onboarding_dismissed {
            "true"
        } else {
            "false"
        };
        self.conn
            .execute(
                "UPDATE settings SET value = ?1 WHERE key = 'ha_onboarding_dismissed'",
                params![ha_onboarding_dismissed_str],
            )
            .map_err(|e| format!("Failed to save ha_onboarding_dismissed: {}", e))?;

        log::info!("Saved settings: provider={}, server={}, wake_word={}, api_base_url={}, model={}, vad_sensitivity={}, vad_timeout_ms={}, stt_model={}, voice={}, online_mode={}, search_backend={}, max_results={}, spotify_connected={}, spotify_auto_play={}, ha_connected={}, ha_auto_sync={}, ha_onboarding_dismissed={}",
                   settings.llm_provider, settings.server_address, settings.wake_word_enabled,
                   settings.api_base_url, settings.model_name, settings.vad_sensitivity, settings.vad_timeout_ms, settings.stt_model_name, settings.voice_preference, settings.online_mode_enabled, settings.search_backend, settings.max_search_results, settings.spotify_connected, settings.spotify_auto_play_enabled, settings.ha_connected, settings.ha_auto_sync, settings.ha_onboarding_dismissed);

        Ok(())
    }

    /// Check if first-run wizard has been completed
    pub fn is_first_run_complete(&self) -> Result<bool, String> {
        let mut stmt = self
            .conn
            .prepare("SELECT value FROM settings WHERE key = 'first_run_complete'")
            .map_err(|e| format!("Failed to prepare statement: {}", e))?;

        let result = stmt
            .query_row([], |row| {
                let value: String = row.get(0)?;
                Ok(value == "true")
            })
            .map_err(|e| format!("Failed to query first_run_complete: {}", e))?;

        Ok(result)
    }

    /// Mark first-run wizard as complete
    pub fn mark_first_run_complete(&self) -> Result<(), String> {
        self.conn
            .execute(
                "UPDATE settings SET value = 'true' WHERE key = 'first_run_complete'",
                [],
            )
            .map_err(|e| format!("Failed to update first_run_complete: {}", e))?;

        log::info!("First-run wizard marked as complete");

        Ok(())
    }

<<<<<<< HEAD
    /// Execute a raw SQL query and return the number of affected rows
    /// This is a helper method for modules that need direct database access
    pub fn execute_sql(&self, sql: &str, params: &[&dyn rusqlite::ToSql]) -> Result<usize, String> {
        self.conn
            .execute(sql, params)
            .map_err(|e| format!("SQL execution failed: {}", e))
    }

    /// Execute a query that returns a single row
    pub fn query_row_sql<T, F>(&self, sql: &str, params: &[&dyn rusqlite::ToSql], f: F) -> Result<T, String>
    where
        F: FnOnce(&rusqlite::Row) -> rusqlite::Result<T>,
    {
        self.conn
            .query_row(sql, params, f)
            .map_err(|e| format!("SQL query failed: {}", e))
    }

    /// Prepare and execute a query that returns multiple rows
    pub fn query_map_sql<T, F>(&self, sql: &str, params: &[&dyn rusqlite::ToSql], f: F) -> Result<Vec<T>, String>
    where
        F: Fn(&rusqlite::Row) -> rusqlite::Result<T>,
=======
    /// Execute a query and return the last insert row ID (for voice biometrics)
    pub fn execute_and_get_last_id(&self, sql: &str, params: &[&dyn rusqlite::ToSql]) -> Result<i64, String> {
        self.conn
            .execute(sql, params)
            .map_err(|e| format!("Database execute error: {}", e))?;
        Ok(self.conn.last_insert_rowid())
    }

    /// Execute a query (for voice biometrics)
    pub fn execute_query(&self, sql: &str, params: &[&dyn rusqlite::ToSql]) -> Result<usize, String> {
        self.conn
            .execute(sql, params)
            .map_err(|e| format!("Database execute error: {}", e))
    }

    /// Prepare and execute a query that returns rows (for voice biometrics)
    pub fn query_rows<T, F>(&self, sql: &str, params: &[&dyn rusqlite::ToSql], mapper: F) -> Result<Vec<T>, String>
    where
        F: Fn(&rusqlite::Row) -> Result<T, rusqlite::Error>,
>>>>>>> 6d7a6652
    {
        let mut stmt = self.conn
            .prepare(sql)
            .map_err(|e| format!("Failed to prepare statement: {}", e))?;
<<<<<<< HEAD
        
        let rows = stmt
            .query_map(params, f)
            .map_err(|e| format!("Query execution failed: {}", e))?;
        
        let mut results = Vec::new();
        for row in rows {
            results.push(row.map_err(|e| format!("Row processing failed: {}", e))?);
        }
        
        Ok(results)
    }

    /// Get the last inserted row ID
    pub fn last_insert_rowid(&self) -> i64 {
        self.conn.last_insert_rowid()
=======

        let rows = stmt
            .query_map(params, mapper)
            .map_err(|e| format!("Failed to execute query: {}", e))?;

        let mut results = Vec::new();
        for row in rows {
            results.push(row.map_err(|e| format!("Row mapping error: {}", e))?);
        }

        Ok(results)
>>>>>>> 6d7a6652
    }
}

/// Get the path to the database file
///
/// Uses Tauri's app data directory for cross-platform compatibility
pub fn get_database_path() -> Result<PathBuf, String> {
    // For development, use a local path
    // For production, this should use Tauri's app data directory

    // Try to get the app data directory
    let mut db_path = dirs::data_local_dir().ok_or("Failed to get local data directory")?;

    db_path.push("com.nivora.aura-desktop");
    db_path.push("aura_storage.db");

    Ok(db_path)
}

/// Thread-safe database wrapper for use with Tauri state
pub type DatabaseState = Arc<Mutex<Database>>;

#[cfg(test)]
mod tests {
    use super::*;
    use tempfile::NamedTempFile;

    #[test]
    fn test_database_initialization() {
        let temp_file = NamedTempFile::new().unwrap();
        let db = Database::new(temp_file.path().to_path_buf()).unwrap();

        assert_eq!(db.count_conversations().unwrap(), 0);
        assert_eq!(db.count_messages().unwrap(), 0);
    }

    #[test]
    fn test_create_conversation() {
        let temp_file = NamedTempFile::new().unwrap();
        let db = Database::new(temp_file.path().to_path_buf()).unwrap();

        let id = db
            .create_conversation(Some("Test Chat".to_string()))
            .unwrap();
        assert!(id > 0);

        let conversations = db.load_conversations().unwrap();
        assert_eq!(conversations.len(), 1);
        assert_eq!(conversations[0].title, "Test Chat");
    }

    #[test]
    fn test_save_and_load_messages() {
        let temp_file = NamedTempFile::new().unwrap();
        let db = Database::new(temp_file.path().to_path_buf()).unwrap();

        let conv_id = db.create_conversation(Some("Test".to_string())).unwrap();

        db.save_message(conv_id, "user", "Hello").unwrap();
        db.save_message(conv_id, "assistant", "Hi there!").unwrap();

        let messages = db.load_messages(conv_id).unwrap();
        assert_eq!(messages.len(), 2);
        assert_eq!(messages[0].role, "user");
        assert_eq!(messages[0].content, "Hello");
        assert_eq!(messages[1].role, "assistant");
        assert_eq!(messages[1].content, "Hi there!");
    }

    #[test]
    fn test_delete_conversation() {
        let temp_file = NamedTempFile::new().unwrap();
        let db = Database::new(temp_file.path().to_path_buf()).unwrap();

        let conv_id = db.create_conversation(Some("Test".to_string())).unwrap();
        db.save_message(conv_id, "user", "Hello").unwrap();

        db.delete_conversation(conv_id).unwrap();

        assert_eq!(db.count_conversations().unwrap(), 0);
        assert_eq!(db.count_messages().unwrap(), 0); // CASCADE delete
    }
}<|MERGE_RESOLUTION|>--- conflicted
+++ resolved
@@ -953,7 +953,6 @@
         Ok(())
     }
 
-<<<<<<< HEAD
     /// Execute a raw SQL query and return the number of affected rows
     /// This is a helper method for modules that need direct database access
     pub fn execute_sql(&self, sql: &str, params: &[&dyn rusqlite::ToSql]) -> Result<usize, String> {
@@ -976,7 +975,6 @@
     pub fn query_map_sql<T, F>(&self, sql: &str, params: &[&dyn rusqlite::ToSql], f: F) -> Result<Vec<T>, String>
     where
         F: Fn(&rusqlite::Row) -> rusqlite::Result<T>,
-=======
     /// Execute a query and return the last insert row ID (for voice biometrics)
     pub fn execute_and_get_last_id(&self, sql: &str, params: &[&dyn rusqlite::ToSql]) -> Result<i64, String> {
         self.conn
@@ -996,12 +994,10 @@
     pub fn query_rows<T, F>(&self, sql: &str, params: &[&dyn rusqlite::ToSql], mapper: F) -> Result<Vec<T>, String>
     where
         F: Fn(&rusqlite::Row) -> Result<T, rusqlite::Error>,
->>>>>>> 6d7a6652
     {
         let mut stmt = self.conn
             .prepare(sql)
             .map_err(|e| format!("Failed to prepare statement: {}", e))?;
-<<<<<<< HEAD
         
         let rows = stmt
             .query_map(params, f)
@@ -1018,7 +1014,6 @@
     /// Get the last inserted row ID
     pub fn last_insert_rowid(&self) -> i64 {
         self.conn.last_insert_rowid()
-=======
 
         let rows = stmt
             .query_map(params, mapper)
@@ -1030,7 +1025,6 @@
         }
 
         Ok(results)
->>>>>>> 6d7a6652
     }
 }
 
